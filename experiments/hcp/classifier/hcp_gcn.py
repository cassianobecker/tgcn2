from __future__ import print_function
import argparse
import random
import os

import numpy as np

import torch
import torch.utils.data
import torch.nn.functional as F
import torch.optim as optim

from dataset.hcp.torch_data import loaders
from nn.chebnet import ChebTimeConv


class NetTGCNBasic(torch.nn.Module):
    """
    A 1-Layer time graph convolutional network
    :param mat_size: temporary parameter to fix the FC1 size
    """
    def __init__(self, mat_size):
        super(NetTGCNBasic, self).__init__()

        f1, g1, k1, h1 = 1, 64, 25, 15
        self.conv1 = ChebTimeConv(f1, g1, K=k1, H=h1)

        n2 = mat_size
        c = 6
        self.fc1 = torch.nn.Linear(int(n2 * g1), c)

        self.coos = None
        self.perm = None

    def add_graph(self, coos, perm):
        """
        Sets the COO adjacency matrix (or matrices post-coarsening) for the graph and the order of vertices in the matrix
        :param coos: list of adjacency matrices for the graph
        :param perm: order of vertices in the adjacency matrix
        :return: None
        """
        self.coos = coos
        self.perm = perm

    def forward(self, x):
        """
        Computes forward pass through the time graph convolutional network
        :param x: windowed BOLD signal to as input to the TGCN
        :return: output of the TGCN forward pass
        """
        x, edge_index = x, self.coos[0]

        x = self.conv1(x, edge_index)

        x = F.relu(x)

        x = x.view(x.shape[0], -1)
        x = self.fc1(x)

        return F.log_softmax(x, dim=1)


def train_minibatch(args, model, device, train_loader, optimizer, epoch, mini_batch=10, verbose=True):
    """
    Loads input data (BOLD signal windows and corresponding target motor tasks) from one patient at a time,
    and minibatches the windowed input signal while training the TGCN by optimizing for minimal training loss.
    :param args: keyword arguments (see main())
    :param model: PyTorch Module/DataParallel object to model
    :param device: device to send the data to
    :param train_loader: DataLoader that hosts the training data
    :param optimizer: optimizing algorithm (default=Adam)
    :param epoch: current epoch
    :param mini_batch: number of minibatches to go through before taking an optimizer step
    :param verbose: boolean to print out training progress
    :return: train_loss
    """
    train_loss = 0
    model.train()

    for batch_idx, (data, target, coos, perm) in enumerate(train_loader):

        coos = [c[0].to(device) for c in coos]
        target = target.to(device)
        temp_loss = 0
        model.module.add_graph(coos, perm)

        for i in range(len(data)):

            optimizer.zero_grad()
            output = model(data[i].to(device))
            expected = torch.argmax(target[:, i], dim=1)

            k = 1.
            w = torch.tensor([1., k, k, k, k, k]).to(device)

            loss = F.nll_loss(output, expected, weight=w)
            loss = loss / mini_batch
            train_loss += loss
            temp_loss += loss

            for p in model.named_parameters():
                if p[0].split('.')[0][:2] == 'fc':
                    loss = loss + args.reg_weight * (p[1] ** 2).sum()

            loss.backward()

            if batch_idx % mini_batch == 0:
                optimizer.step()

        if verbose:
            print('Train Epoch: {} [{}/{} ({:.0f}%)]\tLoss: {:.6f}'.format(
                epoch, batch_idx + 1, len(train_loader.dataset),
                100. * (batch_idx + 1) / len(train_loader.dataset),
                temp_loss.item()))

    train_loss /= (len(train_loader.dataset) * len(data))
    return train_loss


def test(args, model, device, test_loader, epoch, verbose=True):
    """
    Evaluates the model trained in train_minibatch() on patients loaded from the test set.
    :param args: keyword arguments (see main())
    :param model: PyTorch Module/DataParallel object to model
    :param device: device to send the data to
    :param test_loader: DataLoader that hosts the test data
    :param epoch: current epoch
    :param verbose: boolean to print out test progress
    :return: test_loss and correct, the # of correct predictions
    """
    model.eval()

    test_loss = 0
    correct = 0

    preds = torch.empty(0, dtype=torch.long).to(device)
    targets = torch.empty(0, dtype=torch.long).to(device)

    with torch.no_grad():
        for batch_idx, (data_t, target_t, coos, perm) in enumerate(test_loader):

            coos = [c[0].to(device) for c in coos]
            # data = data_t[0].to(device)
            target = target_t.to(device)

            model.module.add_graph(coos, perm)

            for i in range(len(data_t)):
                output = model(data_t[i].to(device))
                expected = torch.argmax(target[:, i], dim=1)
                test_loss += F.nll_loss(output, expected, reduction='sum').item()
                pred = output.max(1, keepdim=True)[1]  # get the index of the max log-probability
                preds = torch.cat((pred, preds))
                targets = torch.cat((expected, targets))
                correct += pred.eq(expected.view_as(pred)).sum().item()

    test_loss /= (len(test_loader.dataset) * len(data_t))

    if verbose:
        print('Test Epoch: {} [{}/{} ({:.0f}%)]\tLoss: {:.6f}'.format(
            epoch, batch_idx + 1, len(test_loader.dataset),
                   100. * (batch_idx + 1) / len(test_loader.dataset),
            test_loss.item()))

    return test_loss, correct


def experiment(args):
    """
    Sets up the experiment environment (loggers, data loaders, model, optimizer and scheduler) and initiates the
    train/test process for the model.
    :param args: keyword arguments from main() as parameters for the experiment
    :return: None
    """

    use_cuda = not args.no_cuda and torch.cuda.is_available()
    device = torch.device("cuda" if use_cuda else "cpu")

<<<<<<< HEAD
    # coarsening_levels = 4

    batch_size = 1
    train_loader, test_loader, mat_size = loaders(device, batch_size=batch_size, download_train=True, download_test=True)
=======
    #coarsening_levels = 4

    batch_size = 1
    train_loader, test_loader, mat_size = loaders(device, batch_size=batch_size)
>>>>>>> 2ffcc20e

    model = NetTGCNBasic(mat_size)

    if torch.cuda.device_count() > 1:
        model = torch.nn.DataParallel(model)
    model.to(device)

    pytorch_total_params = sum(p.numel() for p in model.parameters() if p.requires_grad)
    print(pytorch_total_params)

    optimizer = optim.Adam(model.parameters(), lr=args.lr)
    scheduler = torch.optim.lr_scheduler.ExponentialLR(optimizer, gamma=0.95)

    for epoch in range(1, args.epochs + 1):

        train_loss = train_minibatch(args, model, device, train_loader, optimizer, epoch, mini_batch=batch_size,
                                     verbose=True)

        scheduler.step()

        test_loss, correct = test(args, model, device, test_loader, epoch)

        print('Epoch: {} Training loss: {:1.3e}, Test loss: {:1.3e}, Accuracy: {}/{} ({:.2f}%)'.format(
            epoch, train_loss, test_loss, correct, len(test_loader.dataset) * 270,
                                                   100. * correct / (len(test_loader.dataset) * 270)))

    if args.save_model:
        torch.save(model.state_dict(), "hcp_cnn_1gpu2.pt")


def seed_everything(seed=1234):
    """
    Sets a random seed for OS, NumPy, PyTorch and CUDA.
    :param seed: random seed to apply
    :return: None
    """
    random.seed(seed)
    torch.manual_seed(seed)
    torch.cuda.manual_seed_all(seed)
    np.random.seed(seed)
    os.environ['PYTHONHASHSEED'] = str(seed)
    torch.backends.cudnn.deterministic = True


def main():
    parser = argparse.ArgumentParser(description='PyTorch MNIST Example')

    parser.add_argument('--batch-size', type=int, default=1, metavar='N',
                        help='input batch size for training (default: 64)')
    parser.add_argument('--test-batch-size', type=int, default=1000, metavar='N',
                        help='input batch size for testing (default: 1000)')
    parser.add_argument('--epochs', type=int, default=50, metavar='N',
                        help='number of epochs to train (default: 10)')
    parser.add_argument('--lr', type=float, default=0.001, metavar='LR',
                        help='learning rate (default: 0.01)')
    parser.add_argument('--momentum', type=float, default=0.5, metavar='M',
                        help='SGD momentum (default: 0.5)')
    parser.add_argument('--no-cuda', action='store_true', default=False,
                        help='disables CUDA training')
    parser.add_argument('--seed', type=int, default=1, metavar='S',
                        help='random seed (default: 1)')
    parser.add_argument('--log-interval', type=int, default=10, metavar='N',
                        help='how many batches to wait before logging training status')
    parser.add_argument('--save-model', action='store_true', default=False,
                        help='For Saving the current Model')
    args = parser.parse_args()

    args.reg_weight = 5.e-4

    torch.manual_seed(args.seed)

    experiment(args)


if __name__ == '__main__':
    seed_everything(76)
    main()<|MERGE_RESOLUTION|>--- conflicted
+++ resolved
@@ -176,17 +176,10 @@
     use_cuda = not args.no_cuda and torch.cuda.is_available()
     device = torch.device("cuda" if use_cuda else "cpu")
 
-<<<<<<< HEAD
     # coarsening_levels = 4
 
     batch_size = 1
     train_loader, test_loader, mat_size = loaders(device, batch_size=batch_size, download_train=True, download_test=True)
-=======
-    #coarsening_levels = 4
-
-    batch_size = 1
-    train_loader, test_loader, mat_size = loaders(device, batch_size=batch_size)
->>>>>>> 2ffcc20e
 
     model = NetTGCNBasic(mat_size)
 
